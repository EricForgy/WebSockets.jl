--- conflicted
+++ resolved
@@ -39,18 +39,14 @@
 """ Buffer writes to socket till flush (sock)"""
 init_socket(sock) = Base.buffer_writes(sock) 
 
-<<<<<<< HEAD
+
 type WebSocketClosedError <: Exception end
 Base.showerror(io::IO, e::WebSocketClosedError) = print(io, "Error: client disconnected")
 
-# A WebSocket is a wrapper over a TcpSocket. It takes care of wrapping outgoing
-# data in a frame and unwrapping (and concatenating) incoming data.
-=======
 """
 A WebSocket is a wrapper over a TcpSocket. It takes care of wrapping outgoing
 data in a frame and unwrapping (and concatenating) incoming data.
 """
->>>>>>> 18a88a03
 type WebSocket
     id::Int
     socket::TCPSock
@@ -256,26 +252,13 @@
 
 """ Respond to pings, ignore pongs, respond to close."""
 function handle_control_frame(ws::WebSocket,wsf::WebSocketFragment)
-<<<<<<< HEAD
-  if wsf.opcode == OPCODE_CLOSE
-    # Reply with an empty CLOSE frame
-    locked_write(ws.socket, true, "", OPCODE_CLOSE)
-    ws.is_closed = true
-    close(ws.socket)
-    throw(WebSocketClosedError())
-  elseif wsf.opcode == OPCODE_PING
-    write_pong(ws.socket,wsf.data)
-  elseif wsf.opcode == OPCODE_PONG
-    # Nothing to do here; no reply is needed for a pong message.
-  else  # %xB-F are reserved for further control frames
-    error("Unknown opcode $(wsf.opcode)")
-  end
-=======
+
     if wsf.opcode == OPCODE_CLOSE
         # Reply with an empty CLOSE frame
         locked_write(ws.socket, true, "", OPCODE_CLOSE)
         ws.is_closed = true
-        wait(ws.socket.closenotify)
+        close(ws.socket)
+        throw(WebSocketClosedError())
     elseif wsf.opcode == OPCODE_PING
         write_pong(ws.socket,wsf.data)
     elseif wsf.opcode == OPCODE_PONG
@@ -283,7 +266,6 @@
     else  # %xB-F are reserved for further control frames
         error("Unknown opcode $(wsf.opcode)")
     end
->>>>>>> 18a88a03
 end
 
 """ Read a frame: turn bytes from the websocket into a WebSocketFragment."""
