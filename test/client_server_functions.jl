--- conflicted
+++ resolved
@@ -154,46 +154,12 @@
 To close the server, call
     close(wsserver)
 """
-<<<<<<< HEAD
-function startserver(;surl = SURL, port = PORT, usinglisten = false)
-    if usinglisten
-        #reference = Ref{Base.IOServer}()
-        reference = Ref{Union{Base.IOServer, Nothing}}()
-        servertask = @async WebSockets.HTTP.listen(servercoroutine,
-                                            surl,
-                                            port,
-                                            tcpref = reference,
-                                            tcpisvalid = (tcp; kw...) -> true,
-                                            ratelimits = Dict{IPAddr, WebSockets.RateLimit}()
-                                            )
-        while !istaskstarted(servertask);sleep(1);end
-        while !isassigned(reference)
-            if istaskdone(servertask)
-                ff = fetch(servertask)
-                @debug "servertask fetch", typeof(ff)
-                @debug "servertask fetch", ff
-                break
-            end
-        end
-    else
-        # It is not strictly necessary to wrap the argument functions in HandleFunctions.
-        reference =  WebSockets.ServerWS(   WebSockets.HandlerFunction(httphandler),
-                                            WebSockets.WebsocketHandler(server_gatekeeper)
-                                        )
-        servertask = @async WebSockets.serve(reference, surl, port)
-        while !istaskstarted(servertask);yield();end
-        if isready(reference.out)
-            # capture errors, if any were made during the definition.
-            @error take!(myserver_WS.out)
-        end
-=======
 function startserver(wsserver=test_wsserver;url=SURL, port=PORT, verbose=false)
     servertask = @async WebSockets.serve(wsserver,url,port,verbose)
     while !istaskstarted(servertask);yield();end
     if isready(wsserver.out)
         # capture errors, if any were made during the definition.
         @error take!(wsserver.out)
->>>>>>> 8e52ba70
     end
     wsserver
 end